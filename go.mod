module github/thought-machine/prometheus-cardinality-exporter

go 1.24.2

require (
	github.com/cenkalti/backoff v2.2.1+incompatible
	github.com/golang/mock v1.6.0
	github.com/jessevdk/go-flags v1.6.1
	github.com/prometheus/client_golang v1.22.0
	github.com/sirupsen/logrus v1.9.3
	github.com/stretchr/testify v1.10.0
	gopkg.in/yaml.v3 v3.0.1
	k8s.io/apimachinery v0.33.3
<<<<<<< HEAD
	k8s.io/client-go v0.33.3
=======
	k8s.io/client-go v0.33.2
>>>>>>> 78b6cae9
)

require (
	github.com/beorn7/perks v1.0.1 // indirect
	github.com/cespare/xxhash/v2 v2.3.0 // indirect
	github.com/davecgh/go-spew v1.1.2-0.20180830191138-d8f796af33cc // indirect
	github.com/emicklei/go-restful/v3 v3.12.2 // indirect
	github.com/fxamacker/cbor/v2 v2.8.0 // indirect
	github.com/go-logr/logr v1.4.2 // indirect
	github.com/go-openapi/jsonpointer v0.21.1 // indirect
	github.com/go-openapi/jsonreference v0.21.0 // indirect
	github.com/go-openapi/swag v0.23.1 // indirect
	github.com/gogo/protobuf v1.3.2 // indirect
	github.com/google/gnostic-models v0.6.9 // indirect
	github.com/google/go-cmp v0.7.0 // indirect
	github.com/google/uuid v1.6.0 // indirect
	github.com/josharian/intern v1.0.0 // indirect
	github.com/json-iterator/go v1.1.12 // indirect
	github.com/mailru/easyjson v0.9.0 // indirect
	github.com/modern-go/concurrent v0.0.0-20180306012644-bacd9c7ef1dd // indirect
	github.com/modern-go/reflect2 v1.0.2 // indirect
	github.com/munnerz/goautoneg v0.0.0-20191010083416-a7dc8b61c822 // indirect
	github.com/pkg/errors v0.9.1 // indirect
	github.com/pmezard/go-difflib v1.0.1-0.20181226105442-5d4384ee4fb2 // indirect
	github.com/prometheus/client_model v0.6.1 // indirect
	github.com/prometheus/common v0.63.0 // indirect
	github.com/prometheus/procfs v0.16.0 // indirect
	github.com/x448/float16 v0.8.4 // indirect
	golang.org/x/net v0.39.0 // indirect
	golang.org/x/oauth2 v0.29.0 // indirect
	golang.org/x/sys v0.32.0 // indirect
	golang.org/x/term v0.31.0 // indirect
	golang.org/x/text v0.24.0 // indirect
	golang.org/x/time v0.11.0 // indirect
	google.golang.org/protobuf v1.36.6 // indirect
	gopkg.in/evanphx/json-patch.v4 v4.12.0 // indirect
	gopkg.in/inf.v0 v0.9.1 // indirect
	k8s.io/api v0.33.3 // indirect
	k8s.io/klog/v2 v2.130.1 // indirect
	k8s.io/kube-openapi v0.0.0-20250318190949-c8a335a9a2ff // indirect
	k8s.io/utils v0.0.0-20250321185631-1f6e0b77f77e // indirect
	sigs.k8s.io/json v0.0.0-20241014173422-cfa47c3a1cc8 // indirect
	sigs.k8s.io/randfill v1.0.0 // indirect
	sigs.k8s.io/structured-merge-diff/v4 v4.6.0 // indirect
	sigs.k8s.io/yaml v1.4.0 // indirect
)<|MERGE_RESOLUTION|>--- conflicted
+++ resolved
@@ -11,12 +11,7 @@
 	github.com/stretchr/testify v1.10.0
 	gopkg.in/yaml.v3 v3.0.1
 	k8s.io/apimachinery v0.33.3
-<<<<<<< HEAD
 	k8s.io/client-go v0.33.3
-=======
-	k8s.io/client-go v0.33.2
->>>>>>> 78b6cae9
-)
 
 require (
 	github.com/beorn7/perks v1.0.1 // indirect
